--- conflicted
+++ resolved
@@ -856,17 +856,9 @@
 
 ---
 
-<<<<<<< HEAD
 **Need help?** Open an issue with:
 - Your `.env` (redact API keys)
 - Relevant log output
 - What you expected vs. what happened
-=======
-# TODO:
-
-Create a flow that completely bypasses thh AnythingLLM, if the OLLAMA stack is chosen.
-
-## Ethical & legal considerations
->>>>>>> e7399a46
 
 **Star us on GitHub** if this helped your job search! ⭐